--- conflicted
+++ resolved
@@ -1,8 +1,4 @@
-<<<<<<< HEAD
 pub mod meta;
-=======
-mod meta;
->>>>>>> 8d8a4a85
 
 use crate::meta::{Album, Artist, Metadata, Song};
 use std::ffi::{OsStr, OsString};
@@ -219,10 +215,7 @@
 
 impl From<PathBuf> for MusicIndex {
     fn from(music_dir: PathBuf) -> Self {
-        Self {
-            music_dir,
-            ..Default::default()
-        }
+        Self { music_dir, ..Default::default() }
     }
 }
 
@@ -235,12 +228,7 @@
     fn from(index: &'a mut MusicIndex) -> Self {
         let iter = WalkDir::new(&index.music_dir)
             .into_iter()
-            .filter_entry(|e| {
-                !e.file_name()
-                    .to_str()
-                    .map(|s| s.starts_with('.'))
-                    .unwrap_or(false)
-            })
+            .filter_entry(|e| !e.file_name().to_str().map(|s| s.starts_with('.')).unwrap_or(false))
             .filter_map(|e| e.ok())
             .filter(|e| e.metadata().map(|m| m.is_file()).unwrap_or(false))
             .filter_map(|e| {
@@ -253,10 +241,7 @@
                 }
             });
 
-        Self {
-            iter: Box::new(iter),
-            index,
-        }
+        Self { iter: Box::new(iter), index }
     }
 }
 
@@ -352,7 +337,6 @@
 }
 
 impl Changes {
-<<<<<<< HEAD
     pub fn file_op(&self, path: &Path) -> Option<&FileOperation> {
         self.file_operations.iter().find(|f| &f.old == path)
     }
@@ -362,16 +346,10 @@
     }
 
     pub fn update_file_op(&mut self, path: &PathBuf, f: impl FnOnce(&mut FileOperation)) {
-=======
-    pub fn update(&mut self, path: &Path, f: impl FnOnce(&mut FileOperation)) {
->>>>>>> 8d8a4a85
         match self.file_operations.iter_mut().find(|f| &f.old == path) {
             Some(fo) => f(fo),
             None => {
-                let mut fo = FileOperation {
-                    old: path.clone(),
-                    ..Default::default()
-                };
+                let mut fo = FileOperation { old: path.clone(), ..Default::default() };
 
                 f(&mut fo);
 
@@ -380,13 +358,8 @@
         }
     }
 
-<<<<<<< HEAD
     pub fn update_tag(&mut self, path: &PathBuf, f: impl FnOnce(&mut TagUpdate)) {
         self.update_file_op(path, |fo| match &mut fo.tag_update {
-=======
-    pub fn update_tag(&mut self, path: &Path, f: impl FnOnce(&mut TagUpdate)) {
-        self.update(path, |fo| match &mut fo.tag_update {
->>>>>>> 8d8a4a85
             Some(tu) => f(tu),
             None => {
                 let mut tu = TagUpdate::default();
@@ -545,9 +518,7 @@
 
     pub fn file_system(&mut self, index: &MusicIndex, output_dir: &PathBuf) {
         if !output_dir.exists() {
-            self.dir_creations.push(DirCreation {
-                path: output_dir.clone(),
-            })
+            self.dir_creations.push(DirCreation { path: output_dir.clone() })
         }
 
         for ar in index.artists.iter() {
@@ -663,9 +634,7 @@
 
 impl<'a> From<&'a Changes> for DirCreationIter<'a> {
     fn from(changes: &'a Changes) -> Self {
-        Self {
-            iter: Box::new(changes.dir_creations.iter()),
-        }
+        Self { iter: Box::new(changes.dir_creations.iter()) }
     }
 }
 
@@ -680,7 +649,6 @@
     }
 }
 
-<<<<<<< HEAD
 pub struct FileOperationIter<'a> {
     iter: Box<dyn Iterator<Item = &'a FileOperation> + 'a>,
     op_type: FileOpType,
@@ -688,10 +656,7 @@
 
 impl<'a> FileOperationIter<'a> {
     pub fn from(changes: &'a Changes, op_type: FileOpType) -> Self {
-        Self {
-            iter: Box::new(changes.file_operations.iter()),
-            op_type,
-        }
+        Self { iter: Box::new(changes.file_operations.iter()), op_type }
     }
 }
 
@@ -706,8 +671,6 @@
     }
 }
 
-=======
->>>>>>> 8d8a4a85
 pub trait OptionAsStr {
     fn opt_str(&self) -> &str;
 }
